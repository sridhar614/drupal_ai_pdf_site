--- conflicted
+++ resolved
@@ -286,19 +286,11 @@
    crontab utility on Unix/Linux systems. The following crontab line uses the
    wget command to visit the cron page, and runs each hour, on the hour:
 
-<<<<<<< HEAD
-   0 * * * * wget -O - -q -t 1 http://example.com/cron?cron_key=YOURKEY
-
-   Replace the text "http://example.com/cron?cron_key=YOURKEY" in the
-   example with the full URL displayed under "Cron maintenance tasks" on the
-   "Status report" page.
-=======
    0 * * * * wget -O - -q -t 1 http://example.com/cron/YOURKEY
 
    Replace the text "http://example.com/cron/YOURKEY" in the example with the
    full URL displayed under "Cron maintenance tasks" on the "Status report"
    page.
->>>>>>> fe01ab6e
 
    More information about cron maintenance tasks is available at
    http://drupal.org/cron, and sample cron shell scripts can be found in the
