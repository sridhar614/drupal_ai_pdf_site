--- conflicted
+++ resolved
@@ -100,13 +100,9 @@
     if ($path && $path != $system_path) {
       // @TODO: Um, how do I specify an override URL again? Totally not clear.
       // Do that and sub-call the kernel rather than using meah().
-<<<<<<< HEAD
       // @TODO: The create() method expects a slash-prefixed path, but we
       // store a normal system path in the site_404 variable.
-      $request = Request::create('/' . $path);
-=======
       $subrequest = Request::create('/' . $path, 'get', array(), $request->cookies->all(), array(), $request->server->all());
->>>>>>> 44fd52ce
 
       $response = $this->kernel->handle($subrequest, HttpKernelInterface::SUB_REQUEST);
       $response->setStatusCode(404, 'Not Found');
